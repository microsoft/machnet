--- conflicted
+++ resolved
@@ -967,21 +967,12 @@
     } else [[likely]] { // NOLINT
       // clang-format on
       // This is a valid ACK, acknowledging new data.
-<<<<<<< HEAD
-      auto acked_packets = ackno - pcb_.snd_una;
-      if (state_ == State::kSynReceived) {
-        state_ = State::kEstablished;
-        acked_packets--;
-      }
-      tx_queue_.AckMsgBufs(acked_packets);
-=======
       size_t num_acked_packets = ackno - pcb_.snd_una;
       if (state_ == State::kSynReceived) {
         state_ = State::kEstablished;
         num_acked_packets--;
       }
       tx_tracking_.ReceiveAcks(num_acked_packets);
->>>>>>> 384ebed8
       pcb_.snd_una = ackno;
       pcb_.duplicate_acks = 0;
       pcb_.snd_ooo_acks = 0;
@@ -1006,7 +997,6 @@
   shm::Channel* channel_;
   // Swift CC protocol control block.
   swift::Pcb pcb_;
-<<<<<<< HEAD
   // TX queue for the flow.
   TXQueue tx_queue_;
   // RX queue for the flow.
@@ -1019,10 +1009,8 @@
   uint16_t remote_nr_queue_;
   // remote RSS key
   std::vector<uint8_t> remote_rss_hash_key_;
-=======
   TXTracking tx_tracking_;
   RXTracking rx_tracking_;
->>>>>>> 384ebed8
 };
 
 }  // namespace flow
